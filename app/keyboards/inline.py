--- conflicted
+++ resolved
@@ -187,14 +187,11 @@
     ])
 
 
-<<<<<<< HEAD
-def get_insufficient_balance_keyboard(language: str = DEFAULT_LANGUAGE) -> InlineKeyboardMarkup:
-=======
 def get_insufficient_balance_keyboard(
-    language: str = "ru",
+    language: str = DEFAULT_LANGUAGE,
     resume_callback: str | None = None,
-) -> InlineKeyboardMarkup:
->>>>>>> 64da0ef9
+    ) -> InlineKeyboardMarkup:
+
     texts = get_texts(language)
     keyboard: list[list[InlineKeyboardButton]] = [
         [
@@ -290,10 +287,6 @@
     
     return InlineKeyboardMarkup(inline_keyboard=keyboard)
 
-
-<<<<<<< HEAD
-def get_trial_keyboard(language: str = DEFAULT_LANGUAGE) -> InlineKeyboardMarkup:
-=======
 def get_payment_methods_keyboard_with_cart(language: str = "ru") -> InlineKeyboardMarkup:
     keyboard = get_payment_methods_keyboard(0, language)
     
@@ -340,7 +333,6 @@
     ])
 
 def get_trial_keyboard(language: str = "ru") -> InlineKeyboardMarkup:
->>>>>>> 64da0ef9
     texts = get_texts(language)
     return InlineKeyboardMarkup(inline_keyboard=[
         [
