--- conflicted
+++ resolved
@@ -143,16 +143,6 @@
         data: Dict[str, Any],
         texts,
 ) -> Tuple[str, Dict[str, Any]]:
-<<<<<<< HEAD
-    from app.utils.pricing_utils import (
-        calculate_months_from_days,
-        format_period_description,
-        validate_pricing_calculation,
-        apply_percentage_discount,
-    )
-
-=======
->>>>>>> 2aaec2ca
     summary_data = dict(data)
     countries = await _get_available_countries(db_user.promo_group_id)
 
@@ -1134,13 +1124,7 @@
             )
         )
         return
-<<<<<<< HEAD
-    
-    from app.utils.pricing_utils import calculate_months_from_days, format_period_description
-    
-=======
-
->>>>>>> 2aaec2ca
+
     countries = await _get_available_countries(db_user.promo_group_id)
     selected_countries_names = []
 
@@ -1348,11 +1332,6 @@
         db: AsyncSession,
         state: FSMContext
 ):
-<<<<<<< HEAD
-    from app.utils.pricing_utils import get_remaining_months, calculate_prorated_price
-    
-=======
->>>>>>> 2aaec2ca
     logger.info(f"🔧 Применение изменений стран")
 
     data = await state.get_data()
@@ -1655,11 +1634,6 @@
         db_user: User,
         db: AsyncSession
 ):
-<<<<<<< HEAD
-    from app.utils.pricing_utils import get_remaining_months, calculate_prorated_price
-    
-=======
->>>>>>> 2aaec2ca
     new_devices_count = int(callback.data.split('_')[2])
     texts = get_texts(db_user.language)
     subscription = db_user.subscription
@@ -1772,11 +1746,6 @@
         db_user: User,
         db: AsyncSession
 ):
-<<<<<<< HEAD
-    from app.utils.pricing_utils import get_remaining_months, calculate_prorated_price
-    
-=======
->>>>>>> 2aaec2ca
     callback_parts = callback.data.split('_')
     new_devices_count = int(callback_parts[3])
     price = int(callback_parts[4])
@@ -1906,12 +1875,6 @@
         devices_list: List[dict],
         page: int = 1
 ):
-<<<<<<< HEAD
-    
-    from app.utils.pagination import paginate_list
-    
-=======
->>>>>>> 2aaec2ca
     texts = get_texts(db_user.language)
     devices_per_page = 5
 
@@ -2006,12 +1969,7 @@
 
             if response and 'response' in response:
                 devices_list = response['response'].get('devices', [])
-<<<<<<< HEAD
-                
-                from app.utils.pagination import paginate_list
-=======
-
->>>>>>> 2aaec2ca
+
                 devices_per_page = 5
                 pagination = paginate_list(devices_list, page=page, per_page=devices_per_page)
 
@@ -2318,11 +2276,6 @@
         db_user: User,
         db: AsyncSession
 ):
-<<<<<<< HEAD
-    from app.utils.pricing_utils import get_remaining_months, calculate_prorated_price
-    
-=======
->>>>>>> 2aaec2ca
     devices_count = int(callback.data.split('_')[2])
     texts = get_texts(db_user.language)
     subscription = db_user.subscription
@@ -2456,11 +2409,6 @@
         db_user: User,
         db: AsyncSession
 ):
-    from app.utils.pricing_utils import (
-        calculate_months_from_days,
-        validate_pricing_calculation,
-        apply_percentage_discount,
-    )
     from app.services.admin_notification_service import AdminNotificationService
 
     days = int(callback.data.split('_')[2])
@@ -3073,7 +3021,6 @@
         return
 
     period_base_price = PERIOD_PRICES[data['period_days']]
-    from app.utils.pricing_utils import apply_percentage_discount
 
     discounted_base_price, _ = apply_percentage_discount(
         period_base_price,
@@ -3209,7 +3156,6 @@
         db_user: User,
         db: AsyncSession
 ):
-    from app.utils.pricing_utils import calculate_months_from_days, validate_pricing_calculation
     from app.services.admin_notification_service import AdminNotificationService
 
     data = await state.get_data()
@@ -3938,12 +3884,7 @@
         traffic_gb: Optional[int] = None
 ):
     from app.config import settings
-<<<<<<< HEAD
-    from app.database.crud.subscription import create_paid_subscription
-    
-=======
-
->>>>>>> 2aaec2ca
+
     if traffic_gb is None:
         if settings.is_traffic_fixed():
             traffic_limit_gb = settings.get_fixed_traffic_limit()
@@ -5412,11 +5353,6 @@
         db_user: User,
         db: AsyncSession
 ):
-<<<<<<< HEAD
-    from app.utils.pricing_utils import get_remaining_months, calculate_prorated_price
-    
-=======
->>>>>>> 2aaec2ca
     new_traffic_gb = int(callback.data.split('_')[2])
     texts = get_texts(db_user.language)
     subscription = db_user.subscription
@@ -5530,11 +5466,6 @@
         db_user: User,
         db: AsyncSession
 ):
-<<<<<<< HEAD
-    from app.utils.pricing_utils import get_remaining_months
-    
-=======
->>>>>>> 2aaec2ca
     callback_parts = callback.data.split('_')
     new_traffic_gb = int(callback_parts[3])
     price_difference = int(callback_parts[4])
@@ -5619,7 +5550,6 @@
         subscription_end_date: datetime = None,
         discount_percent: int = 0,
 ) -> InlineKeyboardMarkup:
-    from app.utils.pricing_utils import get_remaining_months
     from app.config import settings
 
     months_multiplier = 1
