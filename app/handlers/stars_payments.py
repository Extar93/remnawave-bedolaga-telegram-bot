--- conflicted
+++ resolved
@@ -6,11 +6,8 @@
 from app.services.payment_service import PaymentService
 from app.external.telegram_stars import TelegramStarsService
 from app.database.crud.user import get_user_by_telegram_id
-<<<<<<< HEAD
 from app.localization.loader import DEFAULT_LANGUAGE
 from app.localization.texts import get_texts
-=======
->>>>>>> 64da0ef9
 
 logger = logging.getLogger(__name__)
 
@@ -116,45 +113,7 @@
         if success:
             rubles_amount = TelegramStarsService.calculate_rubles_from_stars(payment.total_amount)
 
-<<<<<<< HEAD
-            has_active_subscription = (
-                user
-                and user.subscription
-                and not user.subscription.is_trial
-                and user.subscription.is_active
-            )
-
-            first_button = InlineKeyboardButton(
-                text=(
-                    texts.MENU_EXTEND_SUBSCRIPTION
-                    if has_active_subscription
-                    else texts.MENU_BUY_SUBSCRIPTION
-                ),
-                callback_data=(
-                    "subscription_extend" if has_active_subscription else "menu_buy"
-                ),
-            )
-
-            keyboard = InlineKeyboardMarkup(
-                inline_keyboard=[
-                    [first_button],
-                    [
-                        InlineKeyboardButton(
-                            text=texts.MY_BALANCE_BUTTON,
-                            callback_data="menu_balance",
-                        )
-                    ],
-                    [
-                        InlineKeyboardButton(
-                            text=texts.t("MAIN_MENU_BUTTON", "🏠 Главное меню"),
-                            callback_data="back_to_menu",
-                        )
-                    ],
-                ]
-            )
-=======
             keyboard = await payment_service.build_topup_success_keyboard(user)
->>>>>>> 64da0ef9
 
             transaction_id_short = payment.telegram_payment_charge_id[:8]
 
